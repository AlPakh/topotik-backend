--- conflicted
+++ resolved
@@ -21,7 +21,6 @@
 # Создаем экземпляр FastAPI
 app = FastAPI(title="Topotik API")
 
-<<<<<<< HEAD
 # Настройка списка разрешенных источников для CORS
 allowed_origins = [
     "https://topotik-frontend.onrender.com",  # продакшен фронтенд
@@ -38,15 +37,6 @@
     allow_methods=["*"],
     allow_headers=["*"],
     expose_headers=["Content-Disposition"]    # Для скачивания файлов
-=======
-# CORS настройки - упрощенная версия с разрешением всех источников
-app.add_middleware(
-    CORSMiddleware,
-    allow_origins=["*"],  # Разрешаем все источники для отладки
-    allow_credentials=True,
-    allow_methods=["*"],  # Разрешаем все методы
-    allow_headers=["*"],  # Разрешаем все заголовки
->>>>>>> a1c594f4
 )
 
 logger.info(f"API запущен с настройками CORS для следующих источников: {allowed_origins}")
